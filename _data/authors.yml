typelevel:
  full_name: "Typelevel"
  portrait: "/img/logo-twitter.png"
  twitter: "typelevel"
larsrh:
  full_name: "Lars Hupel"
  portrait: "https://avatars2.githubusercontent.com/u/923079?v=2&s=80"
  twitter: "larsr_h"
  github: "larsrh"
non:
  full_name: "Erik Osheim"
  portrait: "https://secure.gravatar.com/avatar/f4d569c5f1eaa0241c0d39717da9315c"
  twitter: "d6"
  github: "non"
milessabin:
  full_name: "Miles Sabin"
  portrait: "https://secure.gravatar.com/avatar/8a7e159fad28f672ca794fb7f2bf7f0f"
  twitter: "milessabin"
  github: "milessabin"
tixxit:
  full_name: "Tom Switzer"
  portrait: "https://secure.gravatar.com/avatar/b2ecd194174398696f1d9a80bf6a14fa"
  twitter: "tixxit"
  github: "tixxit"
S11001001:
  full_name: "Stephen Compall"
  portrait: "https://secure.gravatar.com/avatar/f3c712c1536240de32d4ecfc039f80aa"
  twitter: "S11001001"
  github: "S11001001"
adelbertc:
  full_name: "Adelbert Chang"
  portrait: "https://secure.gravatar.com/avatar/fb8e986500c5059b2a6c0b2184bb0faf"
  twitter: "adelbertchang"
  github: "adelbertc"
  bio: "Adelbert is an engineer at Box where he attempts to reliably copy bytes from one machine to another. He enjoys writing pure functional programs, teaching functional programming, and learning more about computing."
channingwalton:
  full_name: "Channing Walton"
  portrait: "https://secure.gravatar.com/avatar/560f2f6f76ad8a88a729d8cf684ea6f3"
  twitter: "channingwalton"
  github: "channingwalton"
puffnfresh:
  full_name: "Brian McKenna"
  portrait: "https://secure.gravatar.com/avatar/f8a34d29224f05cd8bd1f480c89cf112"
  twitter: "puffnfresh"
  github: "puffnfresh"
davegurnell:
  full_name: "Dave Gurnell"
  portrait: "https://secure.gravatar.com/avatar/6cf3fbc6afb50515276a614cf44bfef9"
  twitter: "davegurnell"
  github: "davegurnell"
  bio: "Dave Gurnell is a Scala consultant and developer working for Underscore in London, UK. He has been a Scala developer since 2010 and a functional programmer for nearly a decade."
sweirich:
  full_name: "Stephanie Weirich"
  portrait: "https://avatars2.githubusercontent.com/u/2103670?v=2&s=80"
  github: "sweirich"
  twitter: "fancytypes"
  bio: "Stephanie Weirich is a Professor at the University of Pennsylvania. Her research centers on programming languages, type theory and machine-assisted reasoning. In particular, she studies generic programming, metaprogramming, dependent type systems, and type inference in the context of functional programming languages. She is currently an Editor of the Journal of Functional Programming and served as the program chair for ICFP in 2010 and the Haskell Symposium in 2009."
cvogt:
  full_name: "Chris Vogt"
  portrait: "https://avatars0.githubusercontent.com/u/274947?v=2&s=80"
  github: "cvogt"
  twitter: "cvogt"
  bio: "Slick co-author, Compossible records author, frequent Scala conference/user group speaker, former member of Martin's team at LAMP/EPFL, based in NYC, Senior Software Engineer at x.ai"
clhodapp:
  full_name: "Chris Hodapp"
  portrait: "https://avatars3.githubusercontent.com/u/108633?v=2&s=80"
  github: "clhodapp"
  twitter: "clhodapp"
  bio: "Several-time Scala GSOC student and eventually mentor, author of the ill-fated Comprehensive Comprehensions project. He's hoping to see tooling and techniques from the FP/Typelevel community improve the leverage of the average developer. Based in the SF Bay Area."
raulraja:
  full_name: "Raúl Raja Martínez"
  portrait: "https://avatars0.githubusercontent.com/u/456796?v=2&s=80"
  github: "raulraja"
  twitter: "raulraja"
  bio: "Raul Raja is a functional programming enthusiast, CTO and Co-founder at 47 Degrees, a functional programming consultancy specialized in Scala."
noelwelsh:
  full_name: "Noel Welsh"
  portrait: "https://pbs.twimg.com/profile_images/3058988676/49f0ea302bd82c0355f72b6bc6dac09c_80x80.png"
  github: "noelwelsh"
  bio: "Noel Welsh is a partner at Underscore, a consultancy that specializes in Scala. He’s been using Scala for 6 years in all sorts of applications. He’s the author of Advanced Scala, which is in the process of being rewritten to use Cats."
dreadedsoftware:
  full_name: "Marcus Henry, Jr."
  portrait: "https://pbs.twimg.com/profile_images/573668978502934528/_kkdpOjb.jpeg"
  twitter: "dreadedsoftware"
  github: "dreadedsoftware"
  bio: "Marcus Henry, Jr. is a Software Developer for Integrichain, a company which provides actionable data insights for the life sciences. He develops mostly in functional Scala to deliver responsive, multi threaded solutions using Akka, FS2 and shapeless."
sellout:
  full_name: "Greg Pfeil"
  portrait: "https://avatars3.githubusercontent.com/u/33031?v=3&s=80"
  twitter: "sellout"
  github: "sellout"
  bio: "Greg Pfeil was introduced to Scala by SlamData almost two years ago. Prior to that, he was consulting, doing primarily Common Lisp and Haskell work for most of a decade. Aside from working on SlamData’s Quasar core, he spends time on Matryoshka, Idris, and developing his own languages."
mpilquist:
  full_name: "Michael Pilquist"
  portrait: "https://avatars1.githubusercontent.com/u/118078?v=3&s=80"
  twitter: "mpilquist"
  github: "mpilquist"
  bio: "Michael Pilquist is the author of Scodec, a suite of open source Scala libraries for working with binary data, and Simulacrum, a library that simplifies working with type classes. He is also a committer on a number of other projects in the Scala ecosystem, including Cats and FS2. He is also the chief software architect at Combined Conditional Access Development (CCAD), a joint venture between Comcast and ARRIS, Inc., where he is responsible for the design and development of control systems that manage tens of millions of cable system devices, including set-top boxes and head-end equipment."
fthomas:
  full_name: "Frank Thomas"
  portrait: "https://avatars2.githubusercontent.com/u/141252?v=3&s=80"
  github: "fthomas"
  bio: "Frank is a physicist by education and a programmer by profession, currently working in a telecommunications company. He started programming in Scala in 2011 and is a contributor to scalaz-stream and cats. Most of his Scala work is done in his free time."
cheng:
  full_name: "Dr Eugenia Cheng"
  portrait: "https://pbs.twimg.com/profile_images/767917112358830080/dy1Xux_7_400x400.jpg"
  twitter: "DrEugeniaCheng"
  bio: "Eugenia Cheng is a Senior Lecturer (Associate Professor) of Pure Mathematics in the School of Mathematics and Statistics, University of Sheffield, UK."
alexandru:
  full_name: "Alexandru Nedelcu"
  portrait: "https://avatars2.githubusercontent.com/u/11753?v=3&s=80"
  github: "alexandru"
  bio: "Alexandru has been a professional software developer for about 10 years and has used Scala both for work and for personal projects for the last 4 years. He has first introduced Scala at the startup he was working on back then."
cwmyers:
  full_name: "Chris Myers"
  portrait: "/img/media/speakers/chrismyers.jpg"
  bio: "Chris is an experienced FP/Scala dev working at REA Group, Australia's largest Property website. He uses Scala daily in building the next generation APIs for our business. He also curates http://functionaltalks.org and is the creator of Monet.js (http://cwmyers.github.io/monet.js/), a powerful monad library for JS."
jqno:
  full_name: "Jan Ouwens"
  portrait: "https://avatars0.githubusercontent.com/u/862385?v=3&s=80"
  bio: "Jan Ouwens is a Scala developer at Codestar and has worked and experimented with Scala and Akka for the past five years. He has worked on a wide variety of projects over the years in the fields of service management, electron microscopes, banking, and the operation of trains. He has a polyglot mindset, having worked with a wide variety of languages such as Java, C#, Jess/Clips and yes, even VBscript."
jmerritt:
  full_name: "Jonathan Merritt"
  portrait: "/img/media/speakers/jonathanmerritt.jpg"
  bio: "Jonathan Merritt is a software engineer in the finance sector in Australia, writing code in Haskell and Scala to support data scientists to develop large-scale predictive models. Before joining the tech industry 2 years ago, he completed a PhD on equine biomechanics followed by 10 years on the post-doc treadmill; dissecting human cadavers, building photogrammetrically-guided robots, testing horseshoes that had an in-built inertial navigation system, and doing motion capture in horses."
dialelo:
  full_name: "Alejandro Gómez"
  portrait: "/img/media/speakers/alejandrogomez.jpg"
  bio: "Alejandro is a functional programing enthusiast with a lot of experience with dynamic languages, specially Clojure. He's the author of the Clojure cats library (https://github.com/funcool/cats) which predates Scala's cats, and has been trying to map pure FP concepts to Clojure as an experiment for quite some time. He recently started working for 47degrees writing Scala and has started the Fetch project, similar to Facebook's Haxl project (Haskell, open source) and Twitter's Stitch (Scala, not open sourced)."
smarter:
  full_name: "Guillaume Martres"
  portrait: "/img/media/speakers/guillaumemartres.jpg"
  bio: "Compiler Engineer at EPFL working on Dotty. He's currently working on incremental compilation support using sbt."
dwijnand:
  full_name: "Dale Wijnand"
  portrait: "https://avatars2.githubusercontent.com/u/344610?v=3&s=80"
  bio: "Dale is an active OSS contributor, typically in Scala, and an sbt maintainer."
InTheNow:
  full_name: "Alistair Johnson"
  portrait: "https://avatars3.githubusercontent.com/u/5887373?v=3&s=80"
  bio: "Alistair has been programming for far too long, for far too many companies, but as a dedicated type fan, not long enough in Scala."
chrisokasaki:
  full_name: "Chris Okasaki"
  portrait: "https://avatars2.githubusercontent.com/u/19372370?v=3&s=80"
  github: "chrisokasaki"
sofiacole:
  full_name: "Sofia Cole"
  portrait: "https://avatars3.githubusercontent.com/u/12714759?v=3&s=80"
  twitter: "sofiacole35"
  github: "sofiaaacole"
  bio: "Sofia Cole is a Scala Developer at ITV and associate at Underscore consulting. She is also a keen contributor to the Scala and tech communities, mostly focusing on making things more approachable and accessible. One of her goals in 2017 is to visit more schools introducing the wonders of programming, especially helping young girls realise their potential. Her favourite things at the moment are reading about dystopian futures, eating pancakes and watching House for the second time through."
oweinreese:
  full_name: "Owein Reese"
  portrait: "https://avatars2.githubusercontent.com/u/515577?v=3&s=80"
  twitter: "oweinreese"
  github: "wheaties"
  bio: "Owein is the Director of Creatives Engineering at MediaMath, an adtech company. His teams have built systems in Scala which handle over 1M req/s with under 10ms latency daily. Originally starting out as a mathematical programmer working in infrared countermeasures, he moved on to become a full fledged software developer involved first with NASA satellite systems and then with hedge fund analytics. Since discovering the joys of functional programming, he’s looked for ways to incorporate higher powered abstractions in all the code he writes, when he gets to write code."
danielasfregola:
  full_name: "Daniela Sfregola"
  portrait: "https://avatars3.githubusercontent.com/u/810447?v=3&s=80"
  twitter: "DanielaSfregola"
  github: "DanielaSfregola"
  bio: "Daniela Sfregola is a Software Consultant based in London, UK. She is an active contributor to the Scala Community and a passionate blogger at danielasfregola.com."
dscleaver:
  full_name: "Dave Cleaver"
  portrait: "https://avatars0.githubusercontent.com/u/139136?v=3&s=80"
  twitter: "dscleaver"
  github: "dscleaver"
  bio: "Dave Cleaver is a Senior Principal Engineer at Comcast designing and implementing scalable Web Services and Platforms. He has spent the last two years developing and championing solutions in Scala. His interests include AI planning, distributed systems, programming languages, and type systems."
longcao:
  full_name: "Long Cao"
  portrait: "https://avatars2.githubusercontent.com/u/865236?v=3&s=80"
  twitter: "oacgnol"
  github: "longcao"
  bio: "Long Cao is a software engineer focusing on Scala, Spark, and data engineering and has been in New York for the last 5 years. He cares deeply about showing newcomers the benefits of Scala and functional programming. On his off time likes to enjoy climbing, Rocket League, music, sports, and coffee."
ratan:
  full_name: "Ratan Sebastian"
  portrait: "https://pbs.twimg.com/profile_images/1749512839/ratcomic.jpg"
  twitter: "ratansebastian"
  github: "rjsvaljean"
  bio: "Ratan is a software developer at x.ai where they’re building a meeting scheduling personal assistant. He’s been programming in Scala for about 5 years and is interested in learning more about pure functional programming and type systems through Scala."
edmundnoble:
  full_name: "Edmund Noble"
  portrait: "https://avatars3.githubusercontent.com/u/1369693?v=3&s=80"
  github: "edmundnoble"
  twitter: "edmund_noble"
  bio: "Edmund loves Scala and code in general, and he is intimately interested in how people code. Purely functional programming is his passion; he is particularly interested in new ways to constrain and abstract in programs. He contributes to a couple of the libraries under the typelevel umbrella, including cats and eff, the last of which he maintains."
igstan:
  full_name: "Ionuț G. Stan"
  portrait: "https://avatars3.githubusercontent.com/u/49002?v=3&s=80"
  github: "igstan"
  twitter: "igstan"
  bio: "Ionuț G. Stan is a software developer at Eloquentix, where he works on backend services using Scala. His current interests revolve around functional programming techniques, programming languages and compilers."
nikivazou:
  full_name: "Niki Vazou"
  portrait: "https://avatars1.githubusercontent.com/u/714933?v=3&s=80"
  github: "nikivazou"
  twitter: "nikivazou"
  bio: "Niki Vazou is a postdoctoral fellow at University of Maryland. She recently got her Ph.D. at University of California, San Diego, supervised by Ranjit Jhala. She works in the area of programming languages, with the goal of building usable program verifiers that will naturally integrate formal verification techniques into the mainstream software development chain.  Niki Vazou received the Microsoft Research Ph.D. fellowship in 2014 and her BS from National Technical University of Athens, Greece in 2011."
TomasMikula:
  full_name: "Tomas Mikula"
  portrait: "https://avatars2.githubusercontent.com/u/433439?v=3&s=80"
  github: "TomasMikula"
  twitter: "tomas_mikula"
roundcrisis:
  full_name: "Andrea Magnorsky"
  portrait: "/img/media/speakers/andreamagnorsky.jpg"
  bio: "TBD"
marina:
  full_name: "Marina Sigaeva"
  portrait: "https://pbs.twimg.com/profile_images/850071665652490241/hsAyfV7x.jpg"
  twitter: "besseifunction"
  bio: "I'm a physicist. And I'm in love with fashion, ballet and beauty."
julienrf:
  full_name: "Julien Richard-Foy"
  portrait: "https://avatars1.githubusercontent.com/u/332812?v=3&s=80"
  twitter: "julienrf"
  bio: "Julien Richard-Foy likes writing programs. In particular, he likes leveraging programming language features to solve engineering problems. He is fascinated by languages that make it easy to turn ideas into programs that are executable by machines and easy to reason about by humans. He writes tools and MOOCs for the good of the community, at Scala Center."
kenbot:
  full_name: "Ken Scambler"
  portrait: "https://avatars2.githubusercontent.com/u/316515?v=3&s=80"
  twitter: "KenScambler"
  bio: "I'm an FP enthusiast based in Melbourne, Australia, with 15-odd years of programming under the belt, including 7 of Scala. I help out with the YOW Lambda Jam and Compose :: Melbourne FP conferences, and the Melbourne Scala User Group. I work at REA Group, where I was one of the hands hoisting the Scala flag 4 years ago, Iwo Jima-style. My job is mostly to prevent people from writing more software."
zainabali:
  full_name: "Zainab Ali"
  portrait: "/img/media/speakers/zainabali.jpg"
  bio: "Zainab is a functional programmer who converted from object oriented design.  A physicist at heart, she was excited to find an application of dimensional analysis and dependent types to real world problems.  She is the author of Libra and a contributor to many typelevel libraries, such as cats and fs2."
aaronmblevin:
  full_name: "Aaron Levin"
  portrait: "https://avatars3.githubusercontent.com/u/1580060?v=3&s=80"
  bio: "I am a mathematician turned software engineer. I am excited by data-driven opportunities in environments that foster creativity, diversity, and innovation. I value openness, honesty, empathy, and egolessness. I am passionate about solving challenging problems in functional programming, machine learning, and distributed systems."
<<<<<<< HEAD
djspiewak:
  full_name: "Daniel Spiewak"
  portrait: "https://avatars1.githubusercontent.com/u/752?v=3&s=80"
  github: "djspiewak"
  twitter: "djspiewak"
=======
harrylaou:
  full_name: "Harry Laoulakos"
  portrait: "https://avatars1.githubusercontent.com/u/3307004?v=3&s=80"
  bio: "Functional programmer, enjoying programming in Scala, Play framework, Akka, Typelevel stack: cats, shapeless, etc"
vlovgr:
  full_name: "Viktor Lövgren"
  portrait: "https://avatars1.githubusercontent.com/u/1163201?v=3&s=80"
  bio: "Viktor is a Software engineer at Ovo Energy in London, working on the platform powering energy meter readings and consumption data. He’s an advocate of strongly typed functional programming, and Scala in particular, which has been his professional focus the past three years."
data_fly:
  full_name: "Zhenhao Li"
  portrait: "https://avatars0.githubusercontent.com/u/10957195?v=3&s=80"
  bio: "Zhenhao Li is a data engineer and data scientist at Connecterra, a data science and IoT startup. He is responsible for making scalable data processing jobs and pipelines and making sure data science insights are generated and delivered in real time. Before joining Connecterra, Zhenhao worked for Accenture in the area of big data and IoT technology consulting, helping major clients to adapt new technologies such as Kafka and Flink, the immutable data paradigm, and functional programming to gain business value faster. He holds a bachelor degree in software engineering and a master degree in logic. He was doing a PhD in mathematical logic at the University of Amsterdam when decided to change his career path to big data and data science. He loves functional programming, and Scala is his primary language for engineering work."
>>>>>>> 09c50524
<|MERGE_RESOLUTION|>--- conflicted
+++ resolved
@@ -229,13 +229,11 @@
   full_name: "Aaron Levin"
   portrait: "https://avatars3.githubusercontent.com/u/1580060?v=3&s=80"
   bio: "I am a mathematician turned software engineer. I am excited by data-driven opportunities in environments that foster creativity, diversity, and innovation. I value openness, honesty, empathy, and egolessness. I am passionate about solving challenging problems in functional programming, machine learning, and distributed systems."
-<<<<<<< HEAD
 djspiewak:
   full_name: "Daniel Spiewak"
   portrait: "https://avatars1.githubusercontent.com/u/752?v=3&s=80"
   github: "djspiewak"
   twitter: "djspiewak"
-=======
 harrylaou:
   full_name: "Harry Laoulakos"
   portrait: "https://avatars1.githubusercontent.com/u/3307004?v=3&s=80"
@@ -247,5 +245,4 @@
 data_fly:
   full_name: "Zhenhao Li"
   portrait: "https://avatars0.githubusercontent.com/u/10957195?v=3&s=80"
-  bio: "Zhenhao Li is a data engineer and data scientist at Connecterra, a data science and IoT startup. He is responsible for making scalable data processing jobs and pipelines and making sure data science insights are generated and delivered in real time. Before joining Connecterra, Zhenhao worked for Accenture in the area of big data and IoT technology consulting, helping major clients to adapt new technologies such as Kafka and Flink, the immutable data paradigm, and functional programming to gain business value faster. He holds a bachelor degree in software engineering and a master degree in logic. He was doing a PhD in mathematical logic at the University of Amsterdam when decided to change his career path to big data and data science. He loves functional programming, and Scala is his primary language for engineering work."
->>>>>>> 09c50524
+  bio: "Zhenhao Li is a data engineer and data scientist at Connecterra, a data science and IoT startup. He is responsible for making scalable data processing jobs and pipelines and making sure data science insights are generated and delivered in real time. Before joining Connecterra, Zhenhao worked for Accenture in the area of big data and IoT technology consulting, helping major clients to adapt new technologies such as Kafka and Flink, the immutable data paradigm, and functional programming to gain business value faster. He holds a bachelor degree in software engineering and a master degree in logic. He was doing a PhD in mathematical logic at the University of Amsterdam when decided to change his career path to big data and data science. He loves functional programming, and Scala is his primary language for engineering work."